--- conflicted
+++ resolved
@@ -20,10 +20,6 @@
 bytes = "1.5"
 futures = "0.3"
 smallvec = { version = "1.13", optional = true }
-<<<<<<< HEAD
 trait-variant = "0.1.2"
 uuid = "1.10"
-=======
-uuid = "1.10"
-destream_derive = { path = "destream_derive", optional = true }
->>>>>>> 5273bfcb
+destream_derive = { path = "destream_derive", optional = true }